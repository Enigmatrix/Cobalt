use std::ffi::c_void;

use util::error::*;
use util::tracing::ResultTraceExt;
use windows::Win32::Foundation::{BOOLEAN, HANDLE};
use windows::Win32::System::Threading::{
    CreateTimerQueueTimer, DeleteTimerQueueTimer, WORKER_THREAD_FLAGS,
};

use crate::objects::Duration;

<<<<<<< HEAD
/// Win32-based [`Timer`]. Needs to be scheduled onto a [`crate::objects::EventLoop`].
=======
type Callback = Box<dyn FnMut() -> Result<()>>;

/// Win32-based [Timer]. Needs to be scheduled onto a [EventLoop].
>>>>>>> c5264057
pub struct Timer {
    handle: HANDLE,
    _cb: Box<Callback>,
}

impl Timer {
    /// Create a new [Timer] which calls the callback with the specified due and period.
<<<<<<< HEAD
    /// # Safety: callback must last as long as the [Timer], and the callback must not be moved.
    pub fn new<F: FnMut() -> Result<()>>(
        due: Duration,
        period: Duration,
        cb: &mut F,
    ) -> Result<Timer> {
=======
    pub fn new(due: Duration, period: Duration, cb: Callback) -> Result<Timer> {
>>>>>>> c5264057
        let mut handle = HANDLE::default();
        // Need to double box (Callback is also boxed) - cb.as_mut() on Callback
        // will return a vtable+data rather than just one pointer. Double boxing
        // will give us a single pointer but we pay for an additional indirection.
        let mut cb = Box::new(cb);

        unsafe {
            CreateTimerQueueTimer(
                &mut handle,
                HANDLE::default(),
                Some(Self::trampoline),
                Some(cb.as_mut() as *mut _ as *mut _),
                due.millis(),
                period.millis(),
                WORKER_THREAD_FLAGS::default(), // use different flags to change priority
            )
        }
        .context("create native timer")?;

        Ok(Timer { handle, _cb: cb })
    }

    unsafe extern "system" fn trampoline(ctx: *mut c_void, _: BOOLEAN) {
        ctx.cast::<Callback>().as_mut().unwrap()()
            .context("timer callback")
            .error();
    }
}

impl Drop for Timer {
    fn drop(&mut self) {
        unsafe {
            // INVALID handle for completionevent means that we are waiting for
            // this deletion to finish execution (esp when we have a running callback in timer)
            DeleteTimerQueueTimer(HANDLE(0), self.handle, HANDLE(-1))
        }
        .context("drop timer")
        .warn();
    }
}<|MERGE_RESOLUTION|>--- conflicted
+++ resolved
@@ -9,13 +9,9 @@
 
 use crate::objects::Duration;
 
-<<<<<<< HEAD
-/// Win32-based [`Timer`]. Needs to be scheduled onto a [`crate::objects::EventLoop`].
-=======
 type Callback = Box<dyn FnMut() -> Result<()>>;
 
 /// Win32-based [Timer]. Needs to be scheduled onto a [EventLoop].
->>>>>>> c5264057
 pub struct Timer {
     handle: HANDLE,
     _cb: Box<Callback>,
@@ -23,16 +19,7 @@
 
 impl Timer {
     /// Create a new [Timer] which calls the callback with the specified due and period.
-<<<<<<< HEAD
-    /// # Safety: callback must last as long as the [Timer], and the callback must not be moved.
-    pub fn new<F: FnMut() -> Result<()>>(
-        due: Duration,
-        period: Duration,
-        cb: &mut F,
-    ) -> Result<Timer> {
-=======
     pub fn new(due: Duration, period: Duration, cb: Callback) -> Result<Timer> {
->>>>>>> c5264057
         let mut handle = HANDLE::default();
         // Need to double box (Callback is also boxed) - cb.as_mut() on Callback
         // will return a vtable+data rather than just one pointer. Double boxing
