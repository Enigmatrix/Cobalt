<reactiveUi:ReactiveUserControl x:TypeArguments="dialogs:AddAlertDialogViewModel" xmlns="https://github.com/avaloniaui"
                                xmlns:x="http://schemas.microsoft.com/winfx/2006/xaml"
                                xmlns:d="http://schemas.microsoft.com/expression/blend/2008"
                                xmlns:mc="http://schemas.openxmlformats.org/markup-compatibility/2006"
                                xmlns:reactiveUi="http://reactiveui.net"
                                xmlns:dialogs="clr-namespace:Cobalt.Common.ViewModels.Dialogs;assembly=Cobalt.Common.ViewModels"
                                xmlns:entities="clr-namespace:Cobalt.Common.ViewModels.Entities;assembly=Cobalt.Common.ViewModels"
                                xmlns:fluent="clr-namespace:FluentAvalonia.UI.Controls;assembly=FluentAvalonia"
                                xmlns:avalonia="clr-namespace:SpacedGridControl.Avalonia;assembly=SpacedGridControl.Avalonia"
                                xmlns:dataEntities="clr-namespace:Cobalt.Common.Data.Entities;assembly=Cobalt.Common.Data"
                                xmlns:controls="clr-namespace:Cobalt.Controls"
                                mc:Ignorable="d" d:DesignWidth="800" d:DesignHeight="450"
                                x:Class="Cobalt.Views.Dialogs.AddAlertDialog"
                                x:DataType="dialogs:AddAlertDialogViewModel">

    <avalonia:SpacedGrid ColumnSpacing="12" RowSpacing="12" MinWidth="500"
                         RowDefinitions="Auto, Auto, Auto, Auto, Auto" HorizontalAlignment="Stretch">
        <Grid.ColumnDefinitions>
            <ColumnDefinition Width="Auto" MinWidth="150" />
            <ColumnDefinition Width="*" />
        </Grid.ColumnDefinitions>
        <Label Grid.Column="0" Grid.Row="0" Target="{Binding ElementName=TargetPicker}" VerticalAlignment="Center">Target</Label>
        <Label Grid.Column="0" Grid.Row="1" Target="{Binding ElementName=UsageLimitPicker}" VerticalAlignment="Center">Usage Limit</Label>
        <Label Grid.Column="0" Grid.Row="2" Target="{Binding ElementName=TimeFramePicker}" VerticalAlignment="Center">Time Frame</Label>
        <Label Grid.Column="0" Grid.Row="3" Target="{Binding ElementName=TriggerActionPicker}"
               VerticalAlignment="Center">
            Trigger Action
        </Label>

        <Label Grid.Column="0" Grid.Row="4" Target="{Binding ElementName=TriggerActionPicker}"
               IsVisible="{Binding TriggerAction.Tag, Converter={StaticResource IsEqualConverter}, ConverterParameter={StaticResource Int1}}"
               VerticalAlignment="Center">
            <TextBlock Margin="16,0,0,0">Message Content</TextBlock>
        </Label>


        <Label Grid.Column="0" Grid.Row="4" Target="{Binding ElementName=TriggerActionPicker}"
               IsVisible="{Binding TriggerAction.Tag, Converter={StaticResource IsEqualConverter}, ConverterParameter={StaticResource Int2}}"
               VerticalAlignment="Center">
            <TextBlock Margin="16,0,0,0">Dim Duration</TextBlock>
        </Label>

        <DropDownButton Grid.Column="1" Grid.Row="0" Name="TargetPicker" MinHeight="48" MinWidth="100"
                        Padding="16,0,8,0" HorizontalAlignment="Stretch">
            <DropDownButton.Content>
                <Binding Path="SelectedTarget">
                    <Binding.TargetNullValue>
                        <TextBlock Text="Select App or Tag" />
                    </Binding.TargetNullValue>
                </Binding>
            </DropDownButton.Content>
            <DropDownButton.DataTemplates>

                <DataTemplate DataType="entities:TagViewModel">
                    <StackPanel Orientation="Horizontal">
                        <fluent:SymbolIcon Symbol="Tag" FontSize="20" Margin="-8,0,8,0"
                                           Foreground="{Binding Color, Converter={StaticResource ColorStringToBrushConverter}}" />
                        <TextBlock VerticalAlignment="Center" Text="{Binding Name}" />
                    </StackPanel>
                </DataTemplate>

                <DataTemplate DataType="entities:AppViewModel">
                    <StackPanel Orientation="Horizontal">
                        <Image Width="28" Height="28" Margin="-8,0, 8, 0"
                               Source="{Binding Image.Value^, Converter={StaticResource BytesToImageConverter}}" />

                        <StackPanel Orientation="Vertical">
                            <TextBlock Text="{Binding Name}"
                                       Theme="{StaticResource BodyTextBlockStyle}" />
                            <TextBlock Text="{Binding Description}"
                                       Theme="{StaticResource CaptionTextBlockStyle}"
                                       TextWrapping="NoWrap" />
                        </StackPanel>
                    </StackPanel>
                </DataTemplate>

            </DropDownButton.DataTemplates>
            <DropDownButton.Flyout>
                <Flyout>
                    <StackPanel Orientation="Vertical" Margin="-12">
                        <TextBox Text="{Binding TargetSearch, Mode=TwoWay}" Margin="8" />

                        <ScrollViewer Margin="0" Width="300" MaxWidth="300" MaxHeight="400"
                                      HorizontalScrollBarVisibility="Disabled">
                            <StackPanel Orientation="Vertical">

                                <Expander Header="{Binding Tags.Value^.Count, StringFormat={}Tags ({0})}"
                                          IsExpanded="True"
                                          Padding="4" MinHeight="40" Margin="0,0,0,8">
                                    <ListBox SelectedItem="{Binding SelectedTag}" ItemsSource="{Binding Tags.Value^}" />
                                </Expander>

                                <Expander Header="{Binding Apps.Value^.Count, StringFormat={}Apps ({0})}"
                                          IsExpanded="True"
                                          Padding="4" MinHeight="40">
                                    <ListBox SelectedItem="{Binding SelectedApp}" ItemsSource="{Binding Apps.Value^}" />
                                </Expander>

                            </StackPanel>
                        </ScrollViewer>
                    </StackPanel>


                </Flyout>
            </DropDownButton.Flyout>
        </DropDownButton>

        <TimePicker Grid.Column="1" Grid.Row="1" Name="UsageLimitPicker" SelectedTime="{Binding UsageLimit}"
                    HorizontalAlignment="Stretch" ClockIdentifier="24HourClock">
            <TimePicker.Resources>
            </TimePicker.Resources>
        </TimePicker>

<<<<<<< HEAD
        <ComboBox Grid.Column="1" Grid.Row="2" Name="TimeFramePicker"
                  SelectedValueBinding="{ReflectionBinding Tag, Mode=TwoWay}"
                  SelectedValue="{Binding TimeFrame, Mode=TwoWay}"
                  HorizontalAlignment="Stretch" HorizontalContentAlignment="Left">
=======
        <controls:ExtendedComboBox Grid.Column="1" Grid.Row="2" Name="TimeFramePicker"
                                   SelectedValue="{Binding TimeFrame, Mode=TwoWay}"
                                   HorizontalAlignment="Stretch"
                                   SelectedValueBinding="{ReflectionBinding Tag, Mode=TwoWay}">
>>>>>>> ccd0a6d7
            <ComboBoxItem>
                <ComboBoxItem.Tag>
                    <dataEntities:TimeFrame>Daily</dataEntities:TimeFrame>
                </ComboBoxItem.Tag>
<<<<<<< HEAD
                <StackPanel Orientation="Horizontal" Spacing="8">
                    <!--!Font Awesome Free 6.5.1 by @fontawesome - https://fontawesome.com License - https://fontawesome.com/license/free Copyright 2023 Fonticons, Inc. Icon: calendar-day-->
                    <controls:FAPathIcon Width="14" Height="14"
                                         Data="M128 0c17.7 0 32 14.3 32 32V64H288V32c0-17.7 14.3-32 32-32s32 14.3 32 32V64h48c26.5 0 48 21.5 48 48v48H0V112C0 85.5 21.5 64 48 64H96V32c0-17.7 14.3-32 32-32zM0 192H448V464c0 26.5-21.5 48-48 48H48c-26.5 0-48-21.5-48-48V192zm80 64c-8.8 0-16 7.2-16 16v96c0 8.8 7.2 16 16 16h96c8.8 0 16-7.2 16-16V272c0-8.8-7.2-16-16-16H80z"
                                         VerticalAlignment="Center" />
                    <TextBlock Text="Daily" VerticalAlignment="Center" />
                </StackPanel>
            </ComboBoxItem>

=======
                Daily
            </ComboBoxItem>
>>>>>>> ccd0a6d7
            <ComboBoxItem>
                <ComboBoxItem.Tag>
                    <dataEntities:TimeFrame>Weekly</dataEntities:TimeFrame>
                </ComboBoxItem.Tag>
<<<<<<< HEAD
                <StackPanel Orientation="Horizontal" Spacing="8">
                    <!--!Font Awesome Free 6.5.1 by @fontawesome - https://fontawesome.com License - https://fontawesome.com/license/free Copyright 2023 Fonticons, Inc. Icon: calendar-week-->
                    <controls:FAPathIcon Width="14" Height="14"
                                         Data="M128 0c17.7 0 32 14.3 32 32V64H288V32c0-17.7 14.3-32 32-32s32 14.3 32 32V64h48c26.5 0 48 21.5 48 48v48H0V112C0 85.5 21.5 64 48 64H96V32c0-17.7 14.3-32 32-32zM0 192H448V464c0 26.5-21.5 48-48 48H48c-26.5 0-48-21.5-48-48V192zm80 64c-8.8 0-16 7.2-16 16v64c0 8.8 7.2 16 16 16H368c8.8 0 16-7.2 16-16V272c0-8.8-7.2-16-16-16H80z"
                                         VerticalAlignment="Center" />
                    <TextBlock Text="Weekly" VerticalAlignment="Center" />
                </StackPanel>
            </ComboBoxItem>

=======
                Weekly
            </ComboBoxItem>
>>>>>>> ccd0a6d7
            <ComboBoxItem>
                <ComboBoxItem.Tag>
                    <dataEntities:TimeFrame>Monthly</dataEntities:TimeFrame>
                </ComboBoxItem.Tag>
<<<<<<< HEAD
                <StackPanel Orientation="Horizontal" Spacing="8">
                    <!--!Font Awesome Free 6.5.1 by @fontawesome - https://fontawesome.com License - https://fontawesome.com/license/free Copyright 2023 Fonticons, Inc. Icon: calendar-days-->
                    <controls:FAPathIcon Width="14" Height="14"
                                         Data="M128 0c17.7 0 32 14.3 32 32V64H288V32c0-17.7 14.3-32 32-32s32 14.3 32 32V64h48c26.5 0 48 21.5 48 48v48H0V112C0 85.5 21.5 64 48 64H96V32c0-17.7 14.3-32 32-32zM0 192H448V464c0 26.5-21.5 48-48 48H48c-26.5 0-48-21.5-48-48V192zm64 80v32c0 8.8 7.2 16 16 16h32c8.8 0 16-7.2 16-16V272c0-8.8-7.2-16-16-16H80c-8.8 0-16 7.2-16 16zm128 0v32c0 8.8 7.2 16 16 16h32c8.8 0 16-7.2 16-16V272c0-8.8-7.2-16-16-16H208c-8.8 0-16 7.2-16 16zm144-16c-8.8 0-16 7.2-16 16v32c0 8.8 7.2 16 16 16h32c8.8 0 16-7.2 16-16V272c0-8.8-7.2-16-16-16H336zM64 400v32c0 8.8 7.2 16 16 16h32c8.8 0 16-7.2 16-16V400c0-8.8-7.2-16-16-16H80c-8.8 0-16 7.2-16 16zm144-16c-8.8 0-16 7.2-16 16v32c0 8.8 7.2 16 16 16h32c8.8 0 16-7.2 16-16V400c0-8.8-7.2-16-16-16H208zm112 16v32c0 8.8 7.2 16 16 16h32c8.8 0 16-7.2 16-16V400c0-8.8-7.2-16-16-16H336c-8.8 0-16 7.2-16 16z"
                                         VerticalAlignment="Center" />
                    <TextBlock Text="Monthly" VerticalAlignment="Center" />
                </StackPanel>
            </ComboBoxItem>

        </ComboBox>
=======
                Monthly
            </ComboBoxItem>
        </controls:ExtendedComboBox>
>>>>>>> ccd0a6d7

        <ComboBox Grid.Column="1" Grid.Row="3" Name="TriggerActionPicker"
                  SelectedValueBinding="{ReflectionBinding Tag, Mode=TwoWay}"
                  SelectedValue="{Binding TriggerAction.Tag, Mode=TwoWay}"
                  HorizontalAlignment="Stretch" HorizontalContentAlignment="Left">

            <ComboBoxItem Tag="0">
                <StackPanel Orientation="Horizontal" Spacing="8">
                    <fluent:FAPathIcon Width="14" Height="14" Data="{StaticResource KillPath}"
                                       VerticalAlignment="Center" />
                    <TextBlock Text="Kill" VerticalAlignment="Center" />
                </StackPanel>
            </ComboBoxItem>

            <ComboBoxItem Tag="1">
                <StackPanel Orientation="Horizontal" Spacing="8">
                    <fluent:FAPathIcon Width="14" Height="14" Data="{StaticResource MessagePath}"
                                       VerticalAlignment="Center" />
                    <TextBlock Text="Message" VerticalAlignment="Center" />
                </StackPanel>
            </ComboBoxItem>

            <ComboBoxItem Tag="2">
                <StackPanel Orientation="Horizontal" Spacing="8">
                    <fluent:FAPathIcon Width="14" Height="14" Data="{StaticResource DimPath}"
                                       VerticalAlignment="Center" />
                    <TextBlock Text="Dim" VerticalAlignment="Center" />
                </StackPanel>
            </ComboBoxItem>
        </ComboBox>

        <TextBox Grid.Column="1" Grid.Row="4" Text="{Binding TriggerAction.MessageContent}" VerticalAlignment="Center"
                 AcceptsReturn="True"
                 IsVisible="{Binding TriggerAction.Tag, Converter={StaticResource IsEqualConverter}, ConverterParameter={StaticResource Int1}}" />
        <TimePicker Grid.Column="1" Grid.Row="4" SelectedTime="{Binding TriggerAction.DimDuration}"
                    HorizontalAlignment="Stretch" ClockIdentifier="24HourClock" VerticalAlignment="Center"
                    IsVisible="{Binding TriggerAction.Tag, Converter={StaticResource IsEqualConverter}, ConverterParameter={StaticResource Int2}}" />

    </avalonia:SpacedGrid>

</reactiveUi:ReactiveUserControl><|MERGE_RESOLUTION|>--- conflicted
+++ resolved
@@ -111,73 +111,50 @@
             </TimePicker.Resources>
         </TimePicker>
 
-<<<<<<< HEAD
-        <ComboBox Grid.Column="1" Grid.Row="2" Name="TimeFramePicker"
+        <controls:ExtendedComboBox Grid.Column="1" Grid.Row="2" Name="TimeFramePicker"
                   SelectedValueBinding="{ReflectionBinding Tag, Mode=TwoWay}"
                   SelectedValue="{Binding TimeFrame, Mode=TwoWay}"
                   HorizontalAlignment="Stretch" HorizontalContentAlignment="Left">
-=======
-        <controls:ExtendedComboBox Grid.Column="1" Grid.Row="2" Name="TimeFramePicker"
-                                   SelectedValue="{Binding TimeFrame, Mode=TwoWay}"
-                                   HorizontalAlignment="Stretch"
-                                   SelectedValueBinding="{ReflectionBinding Tag, Mode=TwoWay}">
->>>>>>> ccd0a6d7
             <ComboBoxItem>
                 <ComboBoxItem.Tag>
                     <dataEntities:TimeFrame>Daily</dataEntities:TimeFrame>
                 </ComboBoxItem.Tag>
-<<<<<<< HEAD
                 <StackPanel Orientation="Horizontal" Spacing="8">
                     <!--!Font Awesome Free 6.5.1 by @fontawesome - https://fontawesome.com License - https://fontawesome.com/license/free Copyright 2023 Fonticons, Inc. Icon: calendar-day-->
-                    <controls:FAPathIcon Width="14" Height="14"
+                    <fluent:FAPathIcon Width="14" Height="14"
                                          Data="M128 0c17.7 0 32 14.3 32 32V64H288V32c0-17.7 14.3-32 32-32s32 14.3 32 32V64h48c26.5 0 48 21.5 48 48v48H0V112C0 85.5 21.5 64 48 64H96V32c0-17.7 14.3-32 32-32zM0 192H448V464c0 26.5-21.5 48-48 48H48c-26.5 0-48-21.5-48-48V192zm80 64c-8.8 0-16 7.2-16 16v96c0 8.8 7.2 16 16 16h96c8.8 0 16-7.2 16-16V272c0-8.8-7.2-16-16-16H80z"
                                          VerticalAlignment="Center" />
                     <TextBlock Text="Daily" VerticalAlignment="Center" />
                 </StackPanel>
             </ComboBoxItem>
 
-=======
-                Daily
-            </ComboBoxItem>
->>>>>>> ccd0a6d7
             <ComboBoxItem>
                 <ComboBoxItem.Tag>
                     <dataEntities:TimeFrame>Weekly</dataEntities:TimeFrame>
                 </ComboBoxItem.Tag>
-<<<<<<< HEAD
                 <StackPanel Orientation="Horizontal" Spacing="8">
                     <!--!Font Awesome Free 6.5.1 by @fontawesome - https://fontawesome.com License - https://fontawesome.com/license/free Copyright 2023 Fonticons, Inc. Icon: calendar-week-->
-                    <controls:FAPathIcon Width="14" Height="14"
+                    <fluent:FAPathIcon Width="14" Height="14"
                                          Data="M128 0c17.7 0 32 14.3 32 32V64H288V32c0-17.7 14.3-32 32-32s32 14.3 32 32V64h48c26.5 0 48 21.5 48 48v48H0V112C0 85.5 21.5 64 48 64H96V32c0-17.7 14.3-32 32-32zM0 192H448V464c0 26.5-21.5 48-48 48H48c-26.5 0-48-21.5-48-48V192zm80 64c-8.8 0-16 7.2-16 16v64c0 8.8 7.2 16 16 16H368c8.8 0 16-7.2 16-16V272c0-8.8-7.2-16-16-16H80z"
                                          VerticalAlignment="Center" />
                     <TextBlock Text="Weekly" VerticalAlignment="Center" />
                 </StackPanel>
             </ComboBoxItem>
 
-=======
-                Weekly
-            </ComboBoxItem>
->>>>>>> ccd0a6d7
             <ComboBoxItem>
                 <ComboBoxItem.Tag>
                     <dataEntities:TimeFrame>Monthly</dataEntities:TimeFrame>
                 </ComboBoxItem.Tag>
-<<<<<<< HEAD
                 <StackPanel Orientation="Horizontal" Spacing="8">
                     <!--!Font Awesome Free 6.5.1 by @fontawesome - https://fontawesome.com License - https://fontawesome.com/license/free Copyright 2023 Fonticons, Inc. Icon: calendar-days-->
-                    <controls:FAPathIcon Width="14" Height="14"
+                    <fluent:FAPathIcon Width="14" Height="14"
                                          Data="M128 0c17.7 0 32 14.3 32 32V64H288V32c0-17.7 14.3-32 32-32s32 14.3 32 32V64h48c26.5 0 48 21.5 48 48v48H0V112C0 85.5 21.5 64 48 64H96V32c0-17.7 14.3-32 32-32zM0 192H448V464c0 26.5-21.5 48-48 48H48c-26.5 0-48-21.5-48-48V192zm64 80v32c0 8.8 7.2 16 16 16h32c8.8 0 16-7.2 16-16V272c0-8.8-7.2-16-16-16H80c-8.8 0-16 7.2-16 16zm128 0v32c0 8.8 7.2 16 16 16h32c8.8 0 16-7.2 16-16V272c0-8.8-7.2-16-16-16H208c-8.8 0-16 7.2-16 16zm144-16c-8.8 0-16 7.2-16 16v32c0 8.8 7.2 16 16 16h32c8.8 0 16-7.2 16-16V272c0-8.8-7.2-16-16-16H336zM64 400v32c0 8.8 7.2 16 16 16h32c8.8 0 16-7.2 16-16V400c0-8.8-7.2-16-16-16H80c-8.8 0-16 7.2-16 16zm144-16c-8.8 0-16 7.2-16 16v32c0 8.8 7.2 16 16 16h32c8.8 0 16-7.2 16-16V400c0-8.8-7.2-16-16-16H208zm112 16v32c0 8.8 7.2 16 16 16h32c8.8 0 16-7.2 16-16V400c0-8.8-7.2-16-16-16H336c-8.8 0-16 7.2-16 16z"
                                          VerticalAlignment="Center" />
                     <TextBlock Text="Monthly" VerticalAlignment="Center" />
                 </StackPanel>
             </ComboBoxItem>
 
-        </ComboBox>
-=======
-                Monthly
-            </ComboBoxItem>
         </controls:ExtendedComboBox>
->>>>>>> ccd0a6d7
 
         <ComboBox Grid.Column="1" Grid.Row="3" Name="TriggerActionPicker"
                   SelectedValueBinding="{ReflectionBinding Tag, Mode=TwoWay}"
