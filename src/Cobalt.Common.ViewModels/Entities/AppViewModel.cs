﻿using Cobalt.Common.Data;
using Cobalt.Common.Data.Entities;
using Cobalt.Common.ViewModels.Analysis;
using CommunityToolkit.Mvvm.ComponentModel;
using Microsoft.EntityFrameworkCore;

namespace Cobalt.Common.ViewModels.Entities;

/// <summary>
<<<<<<< HEAD
///     ViewModel for the <see cref="TriggerAction" /> owned object. Exists mainly to provide
///     <see cref="ObservableObject" /> to the <see cref="TriggerAction" />
/// </summary>
public partial class TriggerActionViewModel : ReactiveObservableObject, IValidatableViewModel
{
    [ObservableProperty] private TimeSpan? _dimDuration;
    [ObservableProperty] private string? _messageContent;
    [ObservableProperty] private long? _tag;

    // TODO commonalize the 1 and 2
    public TriggerActionViewModel()
    {
        // Reset properties after switching to other enums
        // TODO dispose ...
        this.WhenAnyValue(self => self.Tag).Where(tag => tag != 1).Subscribe(_ => MessageContent = null);
        this.WhenAnyValue(self => self.Tag).Where(tag => tag != 2).Subscribe(_ => DimDuration = null);

        this.ValidationRule(self => self.Tag,
            tag => tag != null,
            "Trigger Action must be selected");

        this.ValidationRule(
            self => self.MessageContent,
            WhenTagAndPropertyValid(1, self => self.MessageContent,
                messageContent => !string.IsNullOrWhiteSpace(messageContent)),
            "Message Content is empty");

        this.ValidationRule(
            self => self.DimDuration,
            WhenTagAndPropertyValid(2, self => self.DimDuration, dimDuration => dimDuration != null),
            "Dim Duration is empty");

        this.ValidationRule(self => self.DimDuration, dimDuration => dimDuration == null || dimDuration > TimeSpan.Zero,
            "Dim Duration cannot be negative");
    }

    /// <inheritdoc />
    public ValidationContext ValidationContext { get; } = new();

    /// <summary>
    ///     Real usability validation status as an <see cref="IObservable{Boolean}" />
    /// </summary>
    public IObservable<bool> UsableValid()
    {
        return this.WhenAnyValue(
            self => self.Tag,
            self => self.MessageContent,
            self => self.DimDuration
            , (tag, messageContent, dimDuration) => tag switch
            {
                0 => true,
                1 => !string.IsNullOrWhiteSpace(messageContent),
                2 => dimDuration != null,
                null => false,
                _ => throw new Exception() // TODO actual exception
            });
    }

    /// <summary>
    ///     When <see cref="Tag" /> matches <paramref name="tagMatch" />, validate <paramref name="prop" /> according to
    ///     <paramref name="validate" /> and send the result, skipping the first validation since that value is always null.
    ///     Otherwise send true by default.
    /// </summary>
    /// <typeparam name="T">Type of <paramref name="prop" /></typeparam>
    /// <param name="tagMatch">Matching <see cref="Tag" /> value</param>
    /// <param name="prop">Property extractor</param>
    /// <param name="validate">The actual validation logic</param>
    private IObservable<bool> WhenTagAndPropertyValid<T>(long tagMatch,
        Expression<Func<TriggerActionViewModel, T>> prop,
        Func<T, bool> validate)
    {
        return this.WhenAnyValue(self => self.Tag)
            .Select(tag => this
                .WhenAnyValue(prop)
                // don't validate at the start, value is intentionally null at that point.
                .SkipWhile((_, idx) => tag == tagMatch && idx == 0)
                .Select(v => tag != tagMatch || validate(v)))
            .Switch();
    }

    /// <summary>
    ///     Reset all properties
    /// </summary>
    public void Clear()
    {
        Tag = null;
        MessageContent = null;
        DimDuration = null;
    }

    /// <summary>
    ///     Convert back to a <see cref="TriggerAction" />
    /// </summary>
    public TriggerAction ToTriggerAction()
    {
        TriggerAction triggerAction = Tag switch
        {
            0 => new TriggerAction.Kill(),
            1 =>
                // TODO make bad MessageContent throw a validation error
                new TriggerAction.Message(MessageContent ?? ""),
            2 =>
                // TODO make bad DimDuration throw a validation error
                new TriggerAction.Dim(DimDuration ?? TimeSpan.Zero),
            _ => throw new InvalidOperationException() // TODO better exception
        };

        return triggerAction;
    }
}

/// <summary>
=======
>>>>>>> 6c7f895f
///     ViewModel for the App Entity
/// </summary>
public partial class AppViewModel : EditableEntityViewModelBase<App>
{
    [ObservableProperty] private string _color;
    [ObservableProperty] private string _company;
    [ObservableProperty] private string _description;
    [ObservableProperty] private AppIdentity _identity;
    [ObservableProperty] private bool _initialized;
    [ObservableProperty] private string _name;

    public AppViewModel(App entity, IEntityViewModelCache entityCache, IDbContextFactory<QueryContext> contexts) : base(
        entity, entityCache, contexts)
    {
        _initialized = entity.Initialized;
        _name = entity.Name;
        _description = entity.Description;
        _company = entity.Company;
        _color = entity.Color;
        _identity = entity.Identity;

        Image = Query(async context => await context.GetAppIconBytes(Entity), false);
    }

    /// <summary>
    ///     Icon for the <see cref="App" />
    /// </summary>
    public Query<byte[]?> Image { get; }

    public override void UpdateEntity()
    {
        Entity.Initialized = true; // cannot be set to false as a user
        Entity.Name = Name;
        Entity.Description = Description;
        Entity.Company = Company;
        Entity.Color = Color;
        Entity.Identity = Identity;
    }
}<|MERGE_RESOLUTION|>--- conflicted
+++ resolved
@@ -7,121 +7,6 @@
 namespace Cobalt.Common.ViewModels.Entities;
 
 /// <summary>
-<<<<<<< HEAD
-///     ViewModel for the <see cref="TriggerAction" /> owned object. Exists mainly to provide
-///     <see cref="ObservableObject" /> to the <see cref="TriggerAction" />
-/// </summary>
-public partial class TriggerActionViewModel : ReactiveObservableObject, IValidatableViewModel
-{
-    [ObservableProperty] private TimeSpan? _dimDuration;
-    [ObservableProperty] private string? _messageContent;
-    [ObservableProperty] private long? _tag;
-
-    // TODO commonalize the 1 and 2
-    public TriggerActionViewModel()
-    {
-        // Reset properties after switching to other enums
-        // TODO dispose ...
-        this.WhenAnyValue(self => self.Tag).Where(tag => tag != 1).Subscribe(_ => MessageContent = null);
-        this.WhenAnyValue(self => self.Tag).Where(tag => tag != 2).Subscribe(_ => DimDuration = null);
-
-        this.ValidationRule(self => self.Tag,
-            tag => tag != null,
-            "Trigger Action must be selected");
-
-        this.ValidationRule(
-            self => self.MessageContent,
-            WhenTagAndPropertyValid(1, self => self.MessageContent,
-                messageContent => !string.IsNullOrWhiteSpace(messageContent)),
-            "Message Content is empty");
-
-        this.ValidationRule(
-            self => self.DimDuration,
-            WhenTagAndPropertyValid(2, self => self.DimDuration, dimDuration => dimDuration != null),
-            "Dim Duration is empty");
-
-        this.ValidationRule(self => self.DimDuration, dimDuration => dimDuration == null || dimDuration > TimeSpan.Zero,
-            "Dim Duration cannot be negative");
-    }
-
-    /// <inheritdoc />
-    public ValidationContext ValidationContext { get; } = new();
-
-    /// <summary>
-    ///     Real usability validation status as an <see cref="IObservable{Boolean}" />
-    /// </summary>
-    public IObservable<bool> UsableValid()
-    {
-        return this.WhenAnyValue(
-            self => self.Tag,
-            self => self.MessageContent,
-            self => self.DimDuration
-            , (tag, messageContent, dimDuration) => tag switch
-            {
-                0 => true,
-                1 => !string.IsNullOrWhiteSpace(messageContent),
-                2 => dimDuration != null,
-                null => false,
-                _ => throw new Exception() // TODO actual exception
-            });
-    }
-
-    /// <summary>
-    ///     When <see cref="Tag" /> matches <paramref name="tagMatch" />, validate <paramref name="prop" /> according to
-    ///     <paramref name="validate" /> and send the result, skipping the first validation since that value is always null.
-    ///     Otherwise send true by default.
-    /// </summary>
-    /// <typeparam name="T">Type of <paramref name="prop" /></typeparam>
-    /// <param name="tagMatch">Matching <see cref="Tag" /> value</param>
-    /// <param name="prop">Property extractor</param>
-    /// <param name="validate">The actual validation logic</param>
-    private IObservable<bool> WhenTagAndPropertyValid<T>(long tagMatch,
-        Expression<Func<TriggerActionViewModel, T>> prop,
-        Func<T, bool> validate)
-    {
-        return this.WhenAnyValue(self => self.Tag)
-            .Select(tag => this
-                .WhenAnyValue(prop)
-                // don't validate at the start, value is intentionally null at that point.
-                .SkipWhile((_, idx) => tag == tagMatch && idx == 0)
-                .Select(v => tag != tagMatch || validate(v)))
-            .Switch();
-    }
-
-    /// <summary>
-    ///     Reset all properties
-    /// </summary>
-    public void Clear()
-    {
-        Tag = null;
-        MessageContent = null;
-        DimDuration = null;
-    }
-
-    /// <summary>
-    ///     Convert back to a <see cref="TriggerAction" />
-    /// </summary>
-    public TriggerAction ToTriggerAction()
-    {
-        TriggerAction triggerAction = Tag switch
-        {
-            0 => new TriggerAction.Kill(),
-            1 =>
-                // TODO make bad MessageContent throw a validation error
-                new TriggerAction.Message(MessageContent ?? ""),
-            2 =>
-                // TODO make bad DimDuration throw a validation error
-                new TriggerAction.Dim(DimDuration ?? TimeSpan.Zero),
-            _ => throw new InvalidOperationException() // TODO better exception
-        };
-
-        return triggerAction;
-    }
-}
-
-/// <summary>
-=======
->>>>>>> 6c7f895f
 ///     ViewModel for the App Entity
 /// </summary>
 public partial class AppViewModel : EditableEntityViewModelBase<App>
